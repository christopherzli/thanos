include .bingo/Variables.mk
include .busybox-versions

FILES_TO_FMT      ?= $(shell find . -path ./vendor -prune -o -name '*.go' -print)
MD_FILES_TO_FORMAT = $(shell find docs -name "*.md") $(shell find examples -name "*.md") $(filter-out mixin/runbook.md, $(shell find mixin -name "*.md")) $(shell ls *.md)

DOCKER_IMAGE_REPO ?= quay.io/thanos/thanos
DOCKER_IMAGE_TAG  ?= $(subst /,-,$(shell git rev-parse --abbrev-ref HEAD))-$(shell date +%Y-%m-%d)-$(shell git rev-parse --short HEAD)
DOCKER_CI_TAG     ?= test

GH_PARALLEL ?= 1
GH_INDEX ?= 0

BASE_DOCKER_SHA=''
arch = $(shell uname -m)
<<<<<<< HEAD
# Run `DOCKER_CLI_EXPERIMENTAL=enabled docker manifest inspect quay.io/prometheus/busybox:latest` to get SHA or
# just visit https://quay.io/repository/prometheus/busybox?tag=latest&tab=tags.
# TODO(bwplotka): Pinning is important but somehow quay kills the old images, so make sure to update regularly.
# Update at 2021.12.15
ifeq ($(arch), x86_64)
    # amd64
    BASE_DOCKER_SHA="768a51a5f71827471e6e58f0d6200c2fa24f2cb5cde1ecbd67fe28f93d4ef464"
else ifeq ($(arch), armv8)
    # arm64
    BASE_DOCKER_SHA="042d6195e1793b226d1632117cccb4c4906c8ab393b8b68328ad43cf59c64f9d"
=======

# The include .busybox-versions includes the SHA's of all the platforms, which can be used as var.
ifeq ($(arch), x86_64)
    # amd64
    BASE_DOCKER_SHA=${amd64}
else ifeq ($(arch), armv8)
    # arm64
    BASE_DOCKER_SHA=${arm64}
>>>>>>> 0aa21c36
else
    echo >&2 "only support amd64 or arm64 arch" && exit 1
endif
DOCKER_ARCHS       ?= amd64 arm64
# Generate two target: docker-xxx-amd64, docker-xxx-arm64.
# Run make docker-xxx -n to see the result with dry run.
BUILD_DOCKER_ARCHS = $(addprefix docker-build-,$(DOCKER_ARCHS))
TEST_DOCKER_ARCHS  = $(addprefix docker-test-,$(DOCKER_ARCHS))
PUSH_DOCKER_ARCHS  = $(addprefix docker-push-,$(DOCKER_ARCHS))

# Ensure everything works even if GOPATH is not set, which is often the case.
# The `go env GOPATH` will work for all cases for Go 1.8+.
GOPATH            ?= $(shell go env GOPATH)
TMP_GOPATH        ?= /tmp/thanos-go
GOBIN             ?= $(firstword $(subst :, ,${GOPATH}))/bin
export GOBIN

# Promu is using this exact variable name, do not rename.
PREFIX  ?= $(GOBIN)

GO111MODULE       ?= on
export GO111MODULE
GOPROXY           ?= https://proxy.golang.org
export GOPROXY

GOTEST_OPTS ?= -failfast -timeout 10m -v
BIN_DIR ?= $(shell pwd)/tmp/bin
OS ?= $(shell uname -s | tr '[A-Z]' '[a-z]')
ARCH ?= $(shell uname -m)

# Tools.
PROTOC            ?= $(GOBIN)/protoc-$(PROTOC_VERSION)
PROTOC_VERSION    ?= 3.4.0
GIT               ?= $(shell which git)

# Support gsed on OSX (installed via brew), falling back to sed. On Linux
# systems gsed won't be installed, so will use sed as expected.
SED ?= $(shell which gsed 2>/dev/null || which sed)

THANOS_MIXIN            ?= mixin
JSONNET_VENDOR_DIR      ?= mixin/vendor

WEB_DIR           ?= website
WEBSITE_BASE_URL  ?= https://thanos.io
MDOX_VALIDATE_CONFIG ?= .mdox.validate.yaml
# for website pre process
export MDOX
PUBLIC_DIR        ?= $(WEB_DIR)/public
ME                ?= $(shell whoami)

REACT_APP_PATH = pkg/ui/react-app
REACT_APP_SOURCE_FILES = $(shell find $(REACT_APP_PATH)/public/ $(REACT_APP_PATH)/src/ $(REACT_APP_PATH)/tsconfig.json)
REACT_APP_OUTPUT_DIR = pkg/ui/static/react
REACT_APP_NODE_MODULES_PATH = $(REACT_APP_PATH)/node_modules

define require_clean_work_tree
	@git update-index -q --ignore-submodules --refresh

	@if ! git diff-files --quiet --ignore-submodules --; then \
		echo >&2 "cannot $1: you have unstaged changes."; \
		git diff-files --name-status -r --ignore-submodules -- >&2; \
		echo >&2 "Please commit or stash them."; \
		exit 1; \
	fi

	@if ! git diff-index --cached --quiet HEAD --ignore-submodules --; then \
		echo >&2 "cannot $1: your index contains uncommitted changes."; \
		git diff-index --cached --name-status -r --ignore-submodules HEAD -- >&2; \
		echo >&2 "Please commit or stash them."; \
		exit 1; \
	fi

endef

help: ## Displays help.
	@awk 'BEGIN {FS = ":.*##"; printf "\nUsage:\n  make \033[36m<target>\033[0m\n\nTargets:\n"} /^[a-z0-9A-Z_-]+:.*?##/ { printf "  \033[36m%-10s\033[0m %s\n", $$1, $$2 }' $(MAKEFILE_LIST)

.PHONY: all
all: format build

$(REACT_APP_NODE_MODULES_PATH): $(REACT_APP_PATH)/package.json $(REACT_APP_PATH)/package-lock.json
	   cd $(REACT_APP_PATH) && npm ci

$(REACT_APP_OUTPUT_DIR): $(REACT_APP_NODE_MODULES_PATH) $(REACT_APP_SOURCE_FILES)
	   @echo ">> building React app"
	   @scripts/build-react-app.sh

.PHONY: assets
assets: # Repacks all static assets into go file for easier deploy.
assets: $(GO_BINDATA) $(REACT_APP_OUTPUT_DIR)
	@echo ">> deleting asset file"
	@rm pkg/ui/bindata.go || true
	@echo ">> writing assets"
	@$(GO_BINDATA) $(bindata_flags) -pkg ui -o pkg/ui/bindata.go -ignore '(.*\.map|bootstrap\.js|bootstrap-theme\.css|bootstrap\.css)'  pkg/ui/templates/... pkg/ui/static/...
	@$(MAKE) format

.PHONY: react-app-lint
react-app-lint: $(REACT_APP_NODE_MODULES_PATH)
	   @echo ">> running React app linting"
	   cd $(REACT_APP_PATH) && npm run lint:ci

.PHONY: react-app-lint-fix
react-app-lint-fix:
	@echo ">> running React app linting and fixing errors where possible"
	cd $(REACT_APP_PATH) && npm run lint

.PHONY: react-app-test
react-app-test: | $(REACT_APP_NODE_MODULES_PATH) react-app-lint
	@echo ">> running React app tests"
	cd $(REACT_APP_PATH) && export CI=true && npm test --no-watch

.PHONY: react-app-start
react-app-start: $(REACT_APP_NODE_MODULES_PATH)
	@echo ">> running React app"
	cd $(REACT_APP_PATH) && npm start

.PHONY: build
build: ## Builds Thanos binary using `promu`.
build: check-git deps $(PROMU)
	@echo ">> building Thanos binary in $(PREFIX)"
	@$(PROMU) build --prefix $(PREFIX)

GIT_BRANCH=$(shell $(GIT) rev-parse --abbrev-ref HEAD)
.PHONY: crossbuild
crossbuild: ## Builds all binaries for all platforms.
ifeq ($(GIT_BRANCH), main)
crossbuild: | $(PROMU)
	@echo ">> crossbuilding all binaries"
	# we only care about below two for the main branch
	$(PROMU) crossbuild -v -p linux/amd64 -p linux/arm64
else
crossbuild: | $(PROMU)
	@echo ">> crossbuilding all binaries"
	$(PROMU) crossbuild -v
endif


.PHONY: deps
deps: ## Ensures fresh go.mod and go.sum.
	@go mod tidy
	@go mod verify

.PHONY: docker
docker: ## Builds 'thanos' docker with no tag.
ifeq ($(OS)_$(ARCH), linux_x86_64)
docker: build
	@echo ">> copying Thanos from $(PREFIX) to ./thanos_tmp_for_docker"
	@cp $(PREFIX)/thanos ./thanos_tmp_for_docker
	@echo ">> building docker image 'thanos'"
	@docker build -t "thanos" --build-arg BASE_DOCKER_SHA=$(BASE_DOCKER_SHA) .
	@rm ./thanos_tmp_for_docker
else
docker: docker-multi-stage
endif

.PHONY: docker-multi-stage
docker-multi-stage: ## Builds 'thanos' docker image using multi-stage.
docker-multi-stage:
	@echo ">> building docker image 'thanos' with Dockerfile.multi-stage"
	@docker build -f Dockerfile.multi-stage -t "thanos" --build-arg BASE_DOCKER_SHA=$(BASE_DOCKER_SHA) .

GET_SHA = $(shell echo '$1'_SHA | tr '[:lower:]' '[:upper:]')
# docker-build builds docker images with multiple architectures.
.PHONY: docker-build $(BUILD_DOCKER_ARCHS)
docker-build: $(BUILD_DOCKER_ARCHS)
$(BUILD_DOCKER_ARCHS): docker-build-%:
	@docker build -t "thanos-linux-$*" \
  --build-arg BASE_DOCKER_SHA=$($(call GET_SHA,$*)) \
  --build-arg ARCH="$*" \
  -f Dockerfile.multi-arch .

.PHONY: docker-test $(TEST_DOCKER_ARCHS)
docker-test: $(TEST_DOCKER_ARCHS)
$(TEST_DOCKER_ARCHS): docker-test-%:
	@echo ">> testing image"
	@docker run "thanos-linux-$*" --help

# docker-manifest push docker manifest to support multiple architectures.
.PHONY: docker-manifest
docker-manifest:
	@echo ">> creating and pushing manifest"
	@DOCKER_CLI_EXPERIMENTAL=enabled docker manifest create -a "$(DOCKER_IMAGE_REPO):$(DOCKER_IMAGE_TAG)" $(foreach ARCH,$(DOCKER_ARCHS),$(DOCKER_IMAGE_REPO)-linux-$(ARCH):$(DOCKER_IMAGE_TAG))
	@DOCKER_CLI_EXPERIMENTAL=enabled docker manifest push "$(DOCKER_IMAGE_REPO):$(DOCKER_IMAGE_TAG)"

.PHONY: docker-push $(PUSH_DOCKER_ARCHS)
docker-push: ## Pushes Thanos docker image build to "$(DOCKER_IMAGE_REPO):$(DOCKER_IMAGE_TAG)".
docker-push: $(PUSH_DOCKER_ARCHS)
$(PUSH_DOCKER_ARCHS): docker-push-%:
	@echo ">> pushing image"
	@docker tag "thanos-linux-$*" "$(DOCKER_IMAGE_REPO)-linux-$*:$(DOCKER_IMAGE_TAG)"
	@docker push "$(DOCKER_IMAGE_REPO)-linux-$*:$(DOCKER_IMAGE_TAG)"

.PHONY: docs
docs: ## Regenerates flags in docs for all thanos commands localise links, ensure GitHub format.
docs: build examples $(MDOX)
	@echo ">> generating docs"
	PATH="${PATH}:$(GOBIN)" $(MDOX) fmt -l --links.localize.address-regex="https://thanos.io/.*" --links.validate.config-file=$(MDOX_VALIDATE_CONFIG) $(MD_FILES_TO_FORMAT)

.PHONY: check-docs
check-docs: ## checks docs against discrepancy with flags, links, white noise.
check-docs: build examples $(MDOX)
	@echo ">> checking formatting and local/remote links"
	PATH="${PATH}:$(GOBIN)" $(MDOX) fmt --check -l --links.localize.address-regex="https://thanos.io/.*" --links.validate.config-file=$(MDOX_VALIDATE_CONFIG) $(MD_FILES_TO_FORMAT)
	$(call require_clean_work_tree,'run make docs and commit changes')

.PHONY: shell-format
shell-format: $(SHFMT)
	@echo ">> formatting shell scripts"
	@$(SHFMT) -i 2 -ci -w -s $(shell find . -type f -name "*.sh" -not -path "*vendor*" -not -path "tmp/*")

.PHONY: format
format: ## Formats code including imports and cleans up white noise.
format: go-format shell-format
	@SED_BIN="$(SED)" scripts/cleanup-white-noise.sh $(FILES_TO_FMT)

.PHONY: go-format
go-format: ## Formats Go code including imports.
go-format: $(GOIMPORTS)
	@echo ">> formatting go code"
	@gofmt -s -w $(FILES_TO_FMT)
	@$(GOIMPORTS) -w $(FILES_TO_FMT)

.PHONY: proto
proto: ## Generates Go files from Thanos proto files.
proto: check-git $(GOIMPORTS) $(PROTOC) $(PROTOC_GEN_GOGOFAST)
	@GOIMPORTS_BIN="$(GOIMPORTS)" PROTOC_BIN="$(PROTOC)" PROTOC_GEN_GOGOFAST_BIN="$(PROTOC_GEN_GOGOFAST)" scripts/genproto.sh

.PHONY: tarballs-release
tarballs-release: ## Build tarballs.
tarballs-release: $(PROMU)
	@echo ">> Publishing tarballs"
	$(PROMU) crossbuild -v tarballs
	$(PROMU) checksum -v .tarballs
	$(PROMU) release -v .tarballs

.PHONY: test
test: ## Runs all Thanos Go unit tests against each supported version of Prometheus. This excludes tests in ./test/e2e.
test: export GOCACHE= $(TMP_GOPATH)/gocache
test: export THANOS_TEST_MINIO_PATH= $(MINIO)
test: export THANOS_TEST_PROMETHEUS_PATHS= $(PROMETHEUS_ARRAY)
test: export THANOS_TEST_ALERTMANAGER_PATH= $(ALERTMANAGER)
test: check-git install-deps
	@echo ">> install thanos GOOPTS=${GOOPTS}"
	@echo ">> running unit tests (without /test/e2e). Do export THANOS_TEST_OBJSTORE_SKIP=GCS,S3,AZURE,SWIFT,COS,ALIYUNOSS,BOS if you want to skip e2e tests against all real store buckets. Current value: ${THANOS_TEST_OBJSTORE_SKIP}"
	@go test $(shell go list ./... | grep -v /vendor/ | grep -v /test/e2e);

.PHONY: test-local
test-local: ## Runs test excluding tests for ALL  object storage integrations.
test-local: export THANOS_TEST_OBJSTORE_SKIP=GCS,S3,AZURE,SWIFT,COS,ALIYUNOSS,BOS
test-local:
	$(MAKE) test

.PHONY: test-e2e
test-e2e: ## Runs all Thanos e2e docker-based e2e tests from test/e2e. Required access to docker daemon.
test-e2e: docker $(GOTESPLIT)
	@echo ">> cleaning docker environment."
	@docker system prune -f --volumes
	@echo ">> cleaning e2e test garbage."
	@rm -rf ./test/e2e/e2e_*
	@echo ">> running /test/e2e tests."
	# NOTE(bwplotka):
	# * If you see errors on CI (timeouts), but not locally, try to add -parallel 1 (Wiard note: to the GOTEST_OPTS arg) to limit to single CPU to reproduce small 1CPU machine.
	@$(GOTESPLIT) -total ${GH_PARALLEL} -index ${GH_INDEX} ./test/e2e/... -- ${GOTEST_OPTS}

.PHONY: test-e2e-local
test-e2e-local: ## Runs all thanos e2e tests locally.
test-e2e-local: export THANOS_TEST_OBJSTORE_SKIP=GCS,S3,AZURE,SWIFT,COS,ALIYUNOSS,BOS
test-e2e-local:
	$(MAKE) test-e2e

.PHONY: quickstart
quickstart: ## Installs and runs a quickstart example of thanos.
quickstart: build install-deps
quickstart:
	scripts/quickstart.sh

.PHONY: install-deps
install-deps: ## Installs dependencies for integration tests. It installs supported versions of Prometheus and alertmanager to test against in integration tests.
install-deps: $(ALERTMANAGER) $(MINIO) $(PROMETHEUS_ARRAY)
	@echo ">>GOBIN=$(GOBIN)"

.PHONY: check-git
check-git:
ifneq ($(GIT),)
	@test -x $(GIT) || (echo >&2 "No git executable binary found at $(GIT)."; exit 1)
else
	@echo >&2 "No git binary found."; exit 1
endif

.PHONY: web-pre-process
web-pre-process: $(MDOX)
	@echo ">> running documentation website pre processing"
	scripts/website/websitepreprocess.sh

.PHONY: web
web: ## Builds our website.
web: web-pre-process $(HUGO)
	@echo ">> building documentation website"
	@rm -rf "$(WEB_DIR)/public"
	@cd $(WEB_DIR) && HUGO_ENV=production $(HUGO) --config hugo.yaml --minify -v -b $(WEBSITE_BASE_URL)

.PHONY: web-serve
web-serve: ## Builds and serves Thanos website on localhost.
web-serve: web-pre-process $(HUGO)
	@echo ">> serving documentation website"
	@cd $(WEB_DIR) && $(HUGO) --config hugo.yaml -v server

.PHONY:lint
lint: ## Runs various static analysis against our code.
lint: go-lint react-app-lint shell-lint
	@echo ">> detecting white noise"
	@find . -type f \( -name "*.md" -o -name "*.go" \) | SED_BIN="$(SED)" xargs scripts/cleanup-white-noise.sh
	$(call require_clean_work_tree,'detected white noise, run make lint and commit changes')

# PROTIP:
# Add
#      --cpu-profile-path string   Path to CPU profile output file
#      --mem-profile-path string   Path to memory profile output file
# to debug big allocations during linting.
.PHONY: go-lint
go-lint: check-git deps $(GOLANGCI_LINT) $(FAILLINT)
	$(call require_clean_work_tree,'detected not clean work tree before running lint, previous job changed something?')
	@echo ">> verifying modules being imported"
	@# TODO(bwplotka): Add, Printf, DefaultRegisterer, NewGaugeFunc and MustRegister once exception are accepted. Add fmt.{Errorf}=github.com/pkg/errors.{Errorf} once https://github.com/fatih/faillint/issues/10 is addressed.
	@$(FAILLINT) -paths "errors=github.com/pkg/errors,\
github.com/prometheus/tsdb=github.com/prometheus/prometheus/tsdb,\
github.com/prometheus/prometheus/pkg/testutils=github.com/thanos-io/thanos/pkg/testutil,\
github.com/prometheus/client_golang/prometheus.{DefaultGatherer,DefBuckets,NewUntypedFunc,UntypedFunc},\
github.com/prometheus/client_golang/prometheus.{NewCounter,NewCounterVec,NewCounterVec,NewGauge,NewGaugeVec,NewGaugeFunc,\
NewHistorgram,NewHistogramVec,NewSummary,NewSummaryVec}=github.com/prometheus/client_golang/prometheus/promauto.{NewCounter,\
NewCounterVec,NewCounterVec,NewGauge,NewGaugeVec,NewGaugeFunc,NewHistorgram,NewHistogramVec,NewSummary,NewSummaryVec},\
sync/atomic=go.uber.org/atomic" ./...
	@$(FAILLINT) -paths "fmt.{Print,Println,Sprint}" -ignore-tests ./...
	@echo ">> linting all of the Go files GOGC=${GOGC}"
	@$(GOLANGCI_LINT) run
	@echo ">> ensuring Copyright headers"
	@go run ./scripts/copyright
	@echo ">> ensuring generated proto files are up to date"
	@$(MAKE) proto
	$(call require_clean_work_tree,'detected files without copyright, run make lint and commit changes')

.PHONY: shell-lint
shell-lint: ## Runs static analysis against our shell scripts.
shell-lint: $(SHELLCHECK)
	@echo ">> linting all of the shell script files"
	@$(SHELLCHECK) --severity=error -o all -s bash $(shell find . -type f -name "*.sh" -not -path "*vendor*" -not -path "tmp/*" -not -path "*node_modules*")

.PHONY: examples
examples: jsonnet-vendor jsonnet-format ${THANOS_MIXIN}/README.md examples/alerts/alerts.md examples/alerts/alerts.yaml examples/alerts/rules.yaml examples/dashboards examples/tmp mixin/runbook.md

.PHONY: examples/tmp
examples/tmp:
	-rm -rf examples/tmp/
	-mkdir -p examples/tmp/
	$(JSONNET) -J ${JSONNET_VENDOR_DIR} -m examples/tmp/ ${THANOS_MIXIN}/separated_alerts.jsonnet | xargs -I{} sh -c 'cat {} | $(GOJSONTOYAML) > {}.yaml; rm -f {}' -- {}

.PHONY: examples/dashboards # to keep examples/dashboards/dashboards.md.
examples/dashboards: $(JSONNET) ${THANOS_MIXIN}/mixin.libsonnet ${THANOS_MIXIN}/config.libsonnet ${THANOS_MIXIN}/dashboards/*
	-rm -rf examples/dashboards/*.json
	$(JSONNET) -J ${JSONNET_VENDOR_DIR} -m examples/dashboards ${THANOS_MIXIN}/dashboards.jsonnet

examples/alerts/alerts.yaml: $(JSONNET) $(GOJSONTOYAML) ${THANOS_MIXIN}/mixin.libsonnet ${THANOS_MIXIN}/config.libsonnet ${THANOS_MIXIN}/alerts/*
	$(JSONNET) ${THANOS_MIXIN}/alerts.jsonnet | $(GOJSONTOYAML) > $@

examples/alerts/rules.yaml: $(JSONNET) $(GOJSONTOYAML) ${THANOS_MIXIN}/mixin.libsonnet ${THANOS_MIXIN}/config.libsonnet ${THANOS_MIXIN}/rules/*
	$(JSONNET) ${THANOS_MIXIN}/rules.jsonnet | $(GOJSONTOYAML) > $@

.PHONY: mixin/runbook.md
mixin/runbook.md: $(PROMDOC) examples/alerts/alerts.yaml
	$(PROMDOC) generate  examples/alerts/alerts.yaml -i mixin -o $@

.PHONY: jsonnet-vendor
jsonnet-vendor: $(JB) $(THANOS_MIXIN)/jsonnetfile.json $(THANOS_MIXIN)/jsonnetfile.lock.json
	rm -rf ${JSONNET_VENDOR_DIR}
	cd ${THANOS_MIXIN} && $(JB) install

JSONNETFMT_CMD := $(JSONNETFMT) -n 2 --max-blank-lines 2 --string-style s --comment-style s

.PHONY: jsonnet-format
jsonnet-format: $(JSONNETFMT)
	find . -name 'vendor' -prune -o -name '*.libsonnet' -print -o -name '*.jsonnet' -print | \
		xargs -n 1 -- $(JSONNETFMT_CMD) -i

.PHONY: jsonnet-lint
jsonnet-lint: $(JSONNET_LINT) jsonnet-vendor
	find . -name 'vendor' -prune -o -name '*.libsonnet' -print -o -name '*.jsonnet' -print | \
		xargs -n 1 -- $(JSONNET_LINT) -J ${JSONNET_VENDOR_DIR}

.PHONY: example-rules-lint
example-rules-lint: $(PROMTOOL) examples/alerts/alerts.yaml examples/alerts/rules.yaml
	$(PROMTOOL) check rules examples/alerts/alerts.yaml examples/alerts/rules.yaml
	$(PROMTOOL) test rules examples/alerts/tests.yaml

.PHONY: check-examples
check-examples: examples example-rules-lint
	$(call require_clean_work_tree,'all generated files should be committed, run make check-examples and commit changes.')

.PHONY: examples-clean
examples-clean:
	rm -f examples/alerts/alerts.yaml
	rm -f examples/alerts/rules.yaml
	rm -f examples/dashboards/*.json
	rm -f examples/tmp/*.yaml

# non-phony targets
$(BIN_DIR):
	mkdir -p $(BIN_DIR)

SHELLCHECK ?= $(BIN_DIR)/shellcheck
$(SHELLCHECK): $(BIN_DIR)
	@echo "Downloading Shellcheck"
	curl -sNL "https://github.com/koalaman/shellcheck/releases/download/stable/shellcheck-stable.$(OS).$(ARCH).tar.xz" | tar --strip-components=1 -xJf - -C $(BIN_DIR)

$(PROTOC):
	@mkdir -p $(TMP_GOPATH)
	@echo ">> fetching protoc@${PROTOC_VERSION}"
	@PROTOC_VERSION="$(PROTOC_VERSION)" TMP_GOPATH="$(TMP_GOPATH)" scripts/installprotoc.sh
	@echo ">> installing protoc@${PROTOC_VERSION}"
	@mv -- "$(TMP_GOPATH)/bin/protoc" "$(GOBIN)/protoc-$(PROTOC_VERSION)"
	@echo ">> produced $(GOBIN)/protoc-$(PROTOC_VERSION)"<|MERGE_RESOLUTION|>--- conflicted
+++ resolved
@@ -13,18 +13,6 @@
 
 BASE_DOCKER_SHA=''
 arch = $(shell uname -m)
-<<<<<<< HEAD
-# Run `DOCKER_CLI_EXPERIMENTAL=enabled docker manifest inspect quay.io/prometheus/busybox:latest` to get SHA or
-# just visit https://quay.io/repository/prometheus/busybox?tag=latest&tab=tags.
-# TODO(bwplotka): Pinning is important but somehow quay kills the old images, so make sure to update regularly.
-# Update at 2021.12.15
-ifeq ($(arch), x86_64)
-    # amd64
-    BASE_DOCKER_SHA="768a51a5f71827471e6e58f0d6200c2fa24f2cb5cde1ecbd67fe28f93d4ef464"
-else ifeq ($(arch), armv8)
-    # arm64
-    BASE_DOCKER_SHA="042d6195e1793b226d1632117cccb4c4906c8ab393b8b68328ad43cf59c64f9d"
-=======
 
 # The include .busybox-versions includes the SHA's of all the platforms, which can be used as var.
 ifeq ($(arch), x86_64)
@@ -33,7 +21,6 @@
 else ifeq ($(arch), armv8)
     # arm64
     BASE_DOCKER_SHA=${arm64}
->>>>>>> 0aa21c36
 else
     echo >&2 "only support amd64 or arm64 arch" && exit 1
 endif
